--- conflicted
+++ resolved
@@ -91,44 +91,8 @@
 DEFINE_string(gpunetio_device_list, "0", "Comma-separated GPU CUDA device id to use for \
 		      communication (only used with nixl worker)");
 
-<<<<<<< HEAD
 int
 xferBenchConfig::loadFromFlags() {
-=======
-std::string xferBenchConfig::runtime_type = "";
-std::string xferBenchConfig::worker_type = "";
-std::string xferBenchConfig::backend = "";
-std::string xferBenchConfig::initiator_seg_type = "";
-std::string xferBenchConfig::target_seg_type = "";
-std::string xferBenchConfig::scheme = "";
-std::string xferBenchConfig::mode = "";
-std::string xferBenchConfig::op_type = "";
-bool xferBenchConfig::check_consistency = false;
-size_t xferBenchConfig::total_buffer_size = 0;
-int xferBenchConfig::num_initiator_dev = 0;
-int xferBenchConfig::num_target_dev = 0;
-size_t xferBenchConfig::start_block_size = 0;
-size_t xferBenchConfig::max_block_size = 0;
-size_t xferBenchConfig::start_batch_size = 0;
-size_t xferBenchConfig::max_batch_size = 0;
-int xferBenchConfig::num_iter = 0;
-int xferBenchConfig::warmup_iter = 0;
-int xferBenchConfig::num_threads = 0;
-bool xferBenchConfig::enable_pt = false;
-bool xferBenchConfig::enable_vmm = false;
-std::string xferBenchConfig::device_list = "";
-std::string xferBenchConfig::etcd_endpoints = "";
-int xferBenchConfig::gds_batch_pool_size = 0;
-int xferBenchConfig::gds_batch_limit = 0;
-std::string xferBenchConfig::gpunetio_device_list = "";
-std::vector<std::string> devices = { };
-int xferBenchConfig::num_files = 0;
-std::string xferBenchConfig::posix_api_type = "";
-std::string xferBenchConfig::filepath = "";
-bool xferBenchConfig::storage_enable_direct = false;
-
-int xferBenchConfig::loadFromFlags() {
->>>>>>> 0704dc02
     runtime_type = FLAGS_runtime_type;
     worker_type = FLAGS_worker_type;
 
@@ -270,16 +234,14 @@
     return 0;
 }
 
+namespace {
+void printOption(const std::string &desc, const std::string &value) {
+    std::cout << std::left << std::setw(60) << desc << ": " << value << std::endl;
+}
+}
+
 void
-<<<<<<< HEAD
 xferBenchConfig::printConfig() const {
-=======
-xferBenchConfig::printOption (const std::string &desc, const std::string &value) {
-    std::cout << std::left << std::setw (60) << desc << ": " << value << std::endl;
-}
-
-void xferBenchConfig::printConfig() {
->>>>>>> 0704dc02
     std::cout << std::string(70, '*') << std::endl;
     std::cout << "NIXLBench Configuration" << std::endl;
     std::cout << std::string(70, '*') << std::endl;
@@ -306,7 +268,7 @@
             printOption ("POSIX API type (--posix_api_type=[AIO,URING])", posix_api_type);
         }
 
-        if (xferBenchConfig::isStorageBackend()) {
+        if (isStorageBackend()) {
             printOption ("filepath (--filepath=path)", filepath);
             printOption ("Number of files (--num_files=N)", std::to_string (num_files));
             printOption ("Storage enable direct (--storage_enable_direct=[0,1])",
@@ -315,14 +277,8 @@
 
         // Print DOCA GPUNetIO options if backend is DOCA GPUNetIO
         if (backend == XFERBENCH_BACKEND_GPUNETIO) {
-<<<<<<< HEAD
-            std::cout << std::left << std::setw (60)
-                      << "GPU CUDA Device id list (--device_list=dev1,dev2,...)" << ": "
-                      << gpunetio_device_list << std::endl;
-=======
             printOption ("GPU CUDA Device id list (--device_list=dev1,dev2,...)",
                          gpunetio_device_list);
->>>>>>> 0704dc02
         }
     }
     printOption ("Initiator seg type (--initiator_seg_type=[DRAM,VRAM])", initiator_seg_type);
@@ -371,10 +327,9 @@
 }
 
 bool
-xferBenchConfig::isStorageBackend() {
-    return (XFERBENCH_BACKEND_GDS == xferBenchConfig::backend ||
-            XFERBENCH_BACKEND_HF3FS == xferBenchConfig::backend ||
-            XFERBENCH_BACKEND_POSIX == xferBenchConfig::backend);
+xferBenchConfig::isStorageBackend() const {
+    return (XFERBENCH_BACKEND_GDS == backend || XFERBENCH_BACKEND_HF3FS == backend ||
+            XFERBENCH_BACKEND_POSIX == backend);
 }
 /**********
  * xferBench Utils
@@ -417,18 +372,10 @@
 
             len = iov.len;
 
-<<<<<<< HEAD
-            if ((xfer_bench_config.backend == XFERBENCH_BACKEND_GDS) ||
-                (xfer_bench_config.backend == XFERBENCH_BACKEND_POSIX) ||
+            if (xfer_bench_config.isStorageBackend() ||
                 (xfer_bench_config.backend == XFERBENCH_BACKEND_GPUNETIO)) {
                 if (xfer_bench_config.op_type == XFERBENCH_OP_READ) {
                     if (xfer_bench_config.initiator_seg_type == XFERBENCH_SEG_TYPE_VRAM) {
-=======
-            if (xferBenchConfig::isStorageBackend() ||
-                xferBenchConfig::backend == XFERBENCH_BACKEND_GPUNETIO) {
-                if (xferBenchConfig::op_type == XFERBENCH_OP_READ) {
-                    if (xferBenchConfig::initiator_seg_type == XFERBENCH_SEG_TYPE_VRAM) {
->>>>>>> 0704dc02
 #if HAVE_CUDA
                         addr = calloc(1, len);
                         is_allocated = true;

--- conflicted
+++ resolved
@@ -98,7 +98,6 @@
 #define XFERBENCH_WORKER_NIXL     "nixl"
 #define XFERBENCH_WORKER_NVSHMEM  "nvshmem"
 
-<<<<<<< HEAD
 #define IS_PAIRWISE_AND_SG()                                  \
     (XFERBENCH_SCHEME_PAIRWISE == xfer_bench_config.scheme && \
      XFERBENCH_MODE_SG == xfer_bench_config.mode)
@@ -128,11 +127,10 @@
     bool enable_pt{false};
     std::string device_list;
     std::string etcd_endpoints;
-    std::string gds_filepath;
+    std::string filepath;
     bool enable_vmm{false};
     int num_files{0};
     std::string posix_api_type;
-    std::string posix_filepath;
     bool storage_enable_direct{false};
     int gds_batch_pool_size{0};
     int gds_batch_limit{0};
@@ -144,52 +142,8 @@
     printConfig() const;
     std::vector<std::string>
     parseDeviceList() const;
-=======
-#define IS_PAIRWISE_AND_SG() (XFERBENCH_SCHEME_PAIRWISE == xferBenchConfig::scheme && \
-                              XFERBENCH_MODE_SG == xferBenchConfig::mode)
-#define IS_PAIRWISE_AND_MG() (XFERBENCH_SCHEME_PAIRWISE == xferBenchConfig::scheme && \
-                              XFERBENCH_MODE_MG == xferBenchConfig::mode)
-class xferBenchConfig {
-    public:
-        static std::string runtime_type;
-        static std::string worker_type;
-        static std::string backend;
-        static std::string initiator_seg_type;
-        static std::string target_seg_type;
-        static std::string scheme;
-        static std::string mode;
-        static std::string op_type;
-        static bool check_consistency;
-        static size_t total_buffer_size;
-        static int num_initiator_dev;
-        static int num_target_dev;
-        static size_t start_block_size;
-        static size_t max_block_size;
-        static size_t start_batch_size;
-        static size_t max_batch_size;
-        static int num_iter;
-        static int warmup_iter;
-        static int num_threads;
-        static bool enable_pt;
-        static std::string device_list;
-        static std::string etcd_endpoints;
-        static std::string filepath;
-        static bool enable_vmm;
-        static int num_files;
-        static std::string posix_api_type;
-        static bool storage_enable_direct;
-        static int gds_batch_pool_size;
-        static int gds_batch_limit;
-        static std::string gpunetio_device_list;
-
-        static int loadFromFlags();
-        static void printConfig();
-        static void
-        printOption (const std::string &desc, const std::string &value);
-        static std::vector<std::string> parseDeviceList();
-        static bool
-        isStorageBackend();
->>>>>>> 0704dc02
+    bool
+    isStorageBackend() const;
 };
 
 extern xferBenchConfig xfer_bench_config;
